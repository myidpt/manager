// Copyright 2017 Istio Authors
//
// Licensed under the Apache License, Version 2.0 (the "License");
// you may not use this file except in compliance with the License.
// You may obtain a copy of the License at
//
//     http://www.apache.org/licenses/LICENSE-2.0
//
// Unless required by applicable law or agreed to in writing, software
// distributed under the License is distributed on an "AS IS" BASIS,
// WITHOUT WARRANTIES OR CONDITIONS OF ANY KIND, either express or implied.
// See the License for the specific language governing permissions and
// limitations under the License.

package inject

// NOTE: This tool only exists because kubernetes does not support
// dynamic/out-of-tree admission controller for transparent proxy
// injection. This file should be removed as soon as a proper kubernetes
// admission controller is written for istio.

import (
	"bufio"
	"encoding/json"
	"fmt"
	"io"
	"strconv"

	"k8s.io/client-go/pkg/api/v1"
	"k8s.io/client-go/pkg/apis/extensions/v1beta1"
	metav1 "k8s.io/client-go/pkg/apis/meta/v1"

	"github.com/ghodss/yaml"
	yamlDecoder "k8s.io/client-go/pkg/util/yaml"
)

// Defaults values for injecting istio proxy into kubernetes
// resources.
const (
	DefaultHub              = "docker.io/istio"
	DefaultTag              = "2017-03-22-17.30.06"
	DefaultManagerAddr      = "istio-manager:8080"
	DefaultMixerAddr        = "istio-mixer:9091"
	DefaultSidecarProxyUID  = int64(1337)
	DefaultSidecarProxyPort = 15001
<<<<<<< HEAD
	DefaultRuntimeVerbosity = 2
	DefaultAuthConfigPath   = "/etc/certs"
=======
	DefaultVerbosity        = 2
>>>>>>> 1c1bfcd3
)

const (
	istioSidecarAnnotationSidecarKey   = "alpha.istio.io/sidecar"
	istioSidecarAnnotationSidecarValue = "injected"
	istioSidecarAnnotationVersionKey   = "alpha.istio.io/version"
	initContainerName                  = "init"
	proxyContainerName                 = "proxy"
	enableCoreDumpContainerName        = "enable-core-dump"
	enableCoreDumpImage                = "alpine"

	istioCertVolumeName   = "istio-cert"
	istioCertSecretPrefix = "istio."
)

// InitImageName returns the fully qualified image name for the istio
// init image given a docker hub and tag.
func InitImageName(hub, tag string) string { return hub + "/init:" + tag }

// ProxyImageName returns the fully qualified image name for the istio
// proxy image given a docker hub and tag.
func ProxyImageName(hub, tag string) string { return hub + "/proxy:" + tag }

// Params describes configurable parameters for injecting istio proxy
// into kubernetes resource.
type Params struct {
	InitImage        string
	ProxyImage       string
	Verbosity        int
	ManagerAddr      string
	MixerAddr        string
	SidecarProxyUID  int64
	SidecarProxyPort int
	Version          string
	EnableCoreDump   bool
	EnableAuth       bool
<<<<<<< HEAD
=======
	AuthConfigPath   string
>>>>>>> 1c1bfcd3
}

var enableCoreDumpContainer = map[string]interface{}{
	"name":    enableCoreDumpContainerName,
	"image":   enableCoreDumpImage,
	"command": []string{"/bin/sh"},
	"args": []string{
		"-c",
		"sysctl -w kernel.core_pattern=/tmp/core.%e.%p.%t",
	},
	"imagePullPolicy": "Always",
	"securityContext": map[string]interface{}{
		"privileged": true,
	},
}

func injectIntoPodTemplateSpec(p *Params, t *v1.PodTemplateSpec) error {
	if t.Annotations == nil {
		t.Annotations = make(map[string]string)
	} else if _, ok := t.Annotations[istioSidecarAnnotationSidecarKey]; ok {
		// Return unmodified resource if sidecar is already present or ignored.
		return nil
	}
	t.Annotations[istioSidecarAnnotationSidecarKey] = istioSidecarAnnotationSidecarValue
	t.Annotations[istioSidecarAnnotationVersionKey] = p.Version

	// init-container
	var annotations []interface{}
	if initContainer, ok := t.Annotations["pod.beta.kubernetes.io/init-containers"]; ok {
		if err := json.Unmarshal([]byte(initContainer), &annotations); err != nil {
			return err
		}
	}
	annotations = append(annotations, map[string]interface{}{
		"name":  initContainerName,
		"image": p.InitImage,
		"args": []string{
			"-p", strconv.Itoa(p.SidecarProxyPort),
			"-u", strconv.FormatInt(p.SidecarProxyUID, 10),
		},
		"imagePullPolicy": "Always",
		"securityContext": map[string]interface{}{
			"capabilities": map[string]interface{}{
				"add": []string{
					"NET_ADMIN",
				},
			},
		},
	})

	if p.EnableCoreDump {
		annotations = append(annotations, enableCoreDumpContainer)
	}

	initAnnotationValue, err := json.Marshal(&annotations)
	if err != nil {
		return err
	}
	t.Annotations["pod.beta.kubernetes.io/init-containers"] = string(initAnnotationValue)

	// sidecar proxy container
<<<<<<< HEAD
	container := v1.Container{
			Name:  runtimeContainerName,
			Image: p.RuntimeImage,
			Args: []string{
				"proxy",
				"sidecar",
				"-s", p.ManagerAddr,
				"-m", p.MixerAddr,
				"--auth_config_path", DefaultAuthConfigPath,
				"-n", "$(POD_NAMESPACE)",
				"-v", strconv.Itoa(p.RuntimeVerbosity),
=======
	args := []string{
		"proxy",
		"sidecar",
		"-s", p.ManagerAddr,
		"-m", p.MixerAddr,
		"-n", "$(POD_NAMESPACE)",
		"-v", strconv.Itoa(p.Verbosity),
	}
	var volumeMounts []v1.VolumeMount
	if p.EnableAuth {
		args = append(args, "--enable_auth", "--auth_config_path", p.AuthConfigPath)
		volumeMounts = append(volumeMounts, v1.VolumeMount{
			Name:      istioCertVolumeName,
			ReadOnly:  true,
			MountPath: p.AuthConfigPath,
		})

		sa := t.Spec.ServiceAccountName
		if sa == "" {
			sa = "default"
		}
		t.Spec.Volumes = append(t.Spec.Volumes, v1.Volume{
			Name: istioCertVolumeName,
			VolumeSource: v1.VolumeSource{
				Secret: &v1.SecretVolumeSource{
					SecretName: istioCertSecretPrefix + sa,
				},
>>>>>>> 1c1bfcd3
			},
		})
	}

	sidecar := v1.Container{
		Name:  proxyContainerName,
		Image: p.ProxyImage,
		Args:  args,
		Env: []v1.EnvVar{{
			Name: "POD_NAME",
			ValueFrom: &v1.EnvVarSource{
				FieldRef: &v1.ObjectFieldSelector{
					FieldPath: "metadata.name",
				},
			},
		}, {
			Name: "POD_NAMESPACE",
			ValueFrom: &v1.EnvVarSource{
				FieldRef: &v1.ObjectFieldSelector{
					FieldPath: "metadata.namespace",
				},
			},
		}, {
			Name: "POD_IP",
			ValueFrom: &v1.EnvVarSource{
				FieldRef: &v1.ObjectFieldSelector{
					FieldPath: "status.podIP",
				},
			},
<<<<<<< HEAD
		}

	// Mount the secret volume.
	if p.EnableAuth {
		container.Args = append(container.Args, "--enable_auth")
		container.VolumeMounts = append(container.VolumeMounts, v1.VolumeMount{
			Name: "secret-volume",
			ReadOnly: true,
			MountPath: DefaultAuthConfigPath,
		})

		secretVolumeSource := v1.SecretVolumeSource{
				SecretName: "istio.default",
			}
		t.Spec.Volumes = append(t.Spec.Volumes, v1.Volume{
			Name: "secret-volume",
			VolumeSource: v1.VolumeSource{
				Secret: &secretVolumeSource,
			},
		})
	}
	t.Spec.Containers = append(t.Spec.Containers, container)
=======
		}},
		ImagePullPolicy: v1.PullAlways,
		SecurityContext: &v1.SecurityContext{
			RunAsUser: &p.SidecarProxyUID,
		},
		VolumeMounts: volumeMounts,
	}
	t.Spec.Containers = append(t.Spec.Containers, sidecar)
>>>>>>> 1c1bfcd3

	return nil
}

// IntoResourceFile injects the istio proxy into the specified
// kubernetes YAML file.
func IntoResourceFile(p *Params, in io.Reader, out io.Writer) error {
	reader := yamlDecoder.NewYAMLReader(bufio.NewReaderSize(in, 4096))
	for {
		raw, err := reader.Read()
		if err == io.EOF {
			break
		}
		if err != nil {
			return err
		}
		kinds := map[string]struct {
			typ    interface{}
			inject func(typ interface{}) error
		}{
			"Job": {
				typ: &v1beta1.Job{},
				inject: func(typ interface{}) error {
					return injectIntoPodTemplateSpec(p, &((typ.(*v1beta1.Job)).Spec.Template))
				},
			},
			"DaemonSet": {
				typ: &v1beta1.DaemonSet{},
				inject: func(typ interface{}) error {
					return injectIntoPodTemplateSpec(p, &((typ.(*v1beta1.DaemonSet)).Spec.Template))
				},
			},
			"ReplicaSet": {
				typ: &v1beta1.ReplicaSet{},
				inject: func(typ interface{}) error {
					return injectIntoPodTemplateSpec(p, &((typ.(*v1beta1.ReplicaSet)).Spec.Template))
				},
			},
			"Deployment": {
				typ: &v1beta1.Deployment{},
				inject: func(typ interface{}) error {
					return injectIntoPodTemplateSpec(p, &((typ.(*v1beta1.Deployment)).Spec.Template))
				},
			},
		}
		var updated []byte
		var meta metav1.TypeMeta
		if err = yaml.Unmarshal(raw, &meta); err != nil {
			return err
		}
		if kind, ok := kinds[meta.Kind]; ok {
			if err = yaml.Unmarshal(raw, kind.typ); err != nil {
				return err
			}
			if err = kind.inject(kind.typ); err != nil {
				return err
			}
			if updated, err = yaml.Marshal(kind.typ); err != nil {
				return err
			}
		} else {
			updated = raw // unchanged
		}

		if _, err = out.Write(updated); err != nil {
			return err
		}
		if _, err = fmt.Fprint(out, "---\n"); err != nil {
			return err
		}
	}
	return nil
}<|MERGE_RESOLUTION|>--- conflicted
+++ resolved
@@ -43,12 +43,7 @@
 	DefaultMixerAddr        = "istio-mixer:9091"
 	DefaultSidecarProxyUID  = int64(1337)
 	DefaultSidecarProxyPort = 15001
-<<<<<<< HEAD
-	DefaultRuntimeVerbosity = 2
-	DefaultAuthConfigPath   = "/etc/certs"
-=======
 	DefaultVerbosity        = 2
->>>>>>> 1c1bfcd3
 )
 
 const (
@@ -85,10 +80,7 @@
 	Version          string
 	EnableCoreDump   bool
 	EnableAuth       bool
-<<<<<<< HEAD
-=======
 	AuthConfigPath   string
->>>>>>> 1c1bfcd3
 }
 
 var enableCoreDumpContainer = map[string]interface{}{
@@ -150,19 +142,6 @@
 	t.Annotations["pod.beta.kubernetes.io/init-containers"] = string(initAnnotationValue)
 
 	// sidecar proxy container
-<<<<<<< HEAD
-	container := v1.Container{
-			Name:  runtimeContainerName,
-			Image: p.RuntimeImage,
-			Args: []string{
-				"proxy",
-				"sidecar",
-				"-s", p.ManagerAddr,
-				"-m", p.MixerAddr,
-				"--auth_config_path", DefaultAuthConfigPath,
-				"-n", "$(POD_NAMESPACE)",
-				"-v", strconv.Itoa(p.RuntimeVerbosity),
-=======
 	args := []string{
 		"proxy",
 		"sidecar",
@@ -190,7 +169,6 @@
 				Secret: &v1.SecretVolumeSource{
 					SecretName: istioCertSecretPrefix + sa,
 				},
->>>>>>> 1c1bfcd3
 			},
 		})
 	}
@@ -220,30 +198,6 @@
 					FieldPath: "status.podIP",
 				},
 			},
-<<<<<<< HEAD
-		}
-
-	// Mount the secret volume.
-	if p.EnableAuth {
-		container.Args = append(container.Args, "--enable_auth")
-		container.VolumeMounts = append(container.VolumeMounts, v1.VolumeMount{
-			Name: "secret-volume",
-			ReadOnly: true,
-			MountPath: DefaultAuthConfigPath,
-		})
-
-		secretVolumeSource := v1.SecretVolumeSource{
-				SecretName: "istio.default",
-			}
-		t.Spec.Volumes = append(t.Spec.Volumes, v1.Volume{
-			Name: "secret-volume",
-			VolumeSource: v1.VolumeSource{
-				Secret: &secretVolumeSource,
-			},
-		})
-	}
-	t.Spec.Containers = append(t.Spec.Containers, container)
-=======
 		}},
 		ImagePullPolicy: v1.PullAlways,
 		SecurityContext: &v1.SecurityContext{
@@ -252,7 +206,6 @@
 		VolumeMounts: volumeMounts,
 	}
 	t.Spec.Containers = append(t.Spec.Containers, sidecar)
->>>>>>> 1c1bfcd3
 
 	return nil
 }
